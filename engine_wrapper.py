import os
import chess
import chess.xboard
import chess.uci
import backoff
import math
import subprocess

@backoff.on_exception(backoff.expo, BaseException, max_time=120)
def create_engine(config, board):
    cfg = config["engine"]
    engine_path = os.path.join(cfg["dir"], cfg["name"])
    engine_type = cfg.get("protocol")
    lczero_options = cfg.get("lczero")
    commands = [engine_path]

    if lczero_options:
<<<<<<< HEAD
        for k, v in lczero_options.items():
            commands.append("--{}={}".format(k, v))
        #commands.append("-w")
        #commands.append("engines/lc0-v0.20.2-windows-cuda/32930.pb.gz")
        silence_stderr = cfg.get("silence_stderr", False)
=======
        for k, v in lczero_options:
            commands.append("--{}".format(k))
            commands.append(v)
>>>>>>> 265bad0a

    if engine_type == "xboard":
        return XBoardEngine(board, commands, cfg.get("xboard_options", {}) or {}, silence_stderr)

    return UCIEngine(board, commands, cfg.get("uci_options", {}), silence_stderr)


class EngineWrapper:

    def __init__(self, board, commands, options=None, silence_stderr=False):
        pass

    def set_time_control(self, game):
        pass

    def first_search(self, board, movetime):
        pass

    def search(self, board, wtime, btime, winc, binc):
        pass

    def name(self):
        return self.engine.name

    def quit(self):
        self.engine.quit()

    def get_handler_stats(self, info, stats):
        if self.is_ponder:
            return self.stats_info

        self.stats_info = []
        for stat in stats:
            print(stat)
            if stat in info:
                str = "{}: {}".format(stat, info[stat])
                if stat == "score":
                    for k,v in info[stat].items():
                        feval = 0.322978*math.atan(0.0034402*v.cp) + 0.5
                        str = "win %: {:.2f}".format(feval*100)
                self.stats_info.append(str)

        return self.stats_info


class UCIEngine(EngineWrapper):

    def __init__(self, board, commands, options, silence_stderr=False):
        commands = commands[0] if len(commands) == 1 else commands
        self.go_commands = options.get("go_commands", {})

        self.engine = chess.uci.popen_engine(commands, stderr = subprocess.DEVNULL if silence_stderr else None)
        self.engine.uci()
        print(options)
        if options:
            self.engine.setoption(options)

        #self.engine.setoption({
        #    "UCI_Variant": type(board).uci_variant
        #   # "UCI_Chess960": board.chess960
        #})
        self.engine.position(board)

        info_handler = chess.uci.InfoHandler()
        self.engine.info_handlers.append(info_handler)
        self.stats_info = []
        self.is_ponder = False
        self.engine.ucinewgame()

    def first_search(self, board, movetime):
        self.engine.position(board)
        best_move, _ = self.engine.go(nodes=100)
        return best_move


    def search(self, board, wtime, btime, winc, binc, game):
        #self.engine.setoption({"UCI_Variant": type(board).uci_variant})
        self.engine.position(board)
        cmds = self.go_commands
        if game.speed == 'ultraBullet' or game.speed == 'bullet':
            best_move, _ = self.engine.go(
                wtime=wtime,
                btime=btime,
                winc=winc,
                binc=binc,
                depth=cmds.get("depth"),
                nodes=5000,
                movetime=cmds.get("movetime")
            )
        else:
            best_move, _ = self.engine.go(
                wtime=wtime,
                btime=btime,
                winc=winc,
                binc=binc,
                depth=cmds.get("depth"),
                nodes=cmds.get("nodes"),
                movetime=cmds.get("movetime")
            )
        return best_move

    def ponder(self, board, game):
        self.is_ponder = True
        #return
        if game.speed == "ultraBullet" or game.speed == "bullet":
            return
        else:
            self.engine.position(board)
            ponder = self.engine.go(infinite=True, async_callback=True)


    def stop(self):
        self.engine.stop()
        self.is_ponder = False

    def set_time_control(self, game):
        pass

    def get_stats(self):
        return self.get_handler_stats(self.engine.info_handlers[0].info, ["depth", "nps", "nodes", "score"])


class XBoardEngine(EngineWrapper):

    def __init__(self, board, commands, options=None, silence_stderr=False):
        commands = commands[0] if len(commands) == 1 else commands
        self.engine = chess.xboard.popen_engine(commands, stderr = subprocess.DEVNULL if silence_stderr else None)

        self.engine.xboard()

        if board.chess960:
            self.engine.send_variant("fischerandom")
        elif type(board).uci_variant != "chess":
            self.engine.send_variant(type(board).uci_variant)

        if options:
            self._handle_options(options)

        self.engine.setboard(board)

        post_handler = chess.xboard.PostHandler()
        self.engine.post_handlers.append(post_handler)

    def _handle_options(self, options):
        for option, value in options.items():
            if option == "memory":
                self.engine.memory(value)
            elif option == "cores":
                self.engine.cores(value)
            elif option == "egtpath":
                for egttype, egtpath in value.items():
                    try:
                        self.engine.egtpath(egttype, egtpath)
                    except EngineStateException:
                        # If the user specifies more TBs than the engine supports, ignore the error.
                        pass
            else:
                try:
                    self.engine.features.set_option(option, value)
                except EngineStateException:
                    pass

    def set_time_control(self, game):
        minutes = game.clock_initial / 1000 / 60
        seconds = game.clock_initial / 1000 % 60
        inc = game.clock_increment / 1000
        self.engine.level(0, minutes, seconds, inc)

    def first_search(self, board, movetime):
        self.engine.setboard(board)
        self.engine.level(0, 0, movetime / 1000, 0)
        bestmove = self.engine.go()

        return bestmove

    def search(self, board, wtime, btime, winc, binc):
        self.engine.setboard(board)
        if board.turn == chess.WHITE:
            self.engine.time(wtime / 10)
            self.engine.otim(btime / 10)
        else:
            self.engine.time(btime / 10)
            self.engine.otim(wtime / 10)
        return self.engine.go()

    def get_stats(self):
        return self.get_handler_stats(self.engine.post_handlers[0].post, ["depth", "nodes", "score"])


    def name(self):
        try:
            return self.engine.features.get("myname")
        except:
            return None<|MERGE_RESOLUTION|>--- conflicted
+++ resolved
@@ -15,17 +15,9 @@
     commands = [engine_path]
 
     if lczero_options:
-<<<<<<< HEAD
-        for k, v in lczero_options.items():
-            commands.append("--{}={}".format(k, v))
-        #commands.append("-w")
-        #commands.append("engines/lc0-v0.20.2-windows-cuda/32930.pb.gz")
-        silence_stderr = cfg.get("silence_stderr", False)
-=======
         for k, v in lczero_options:
             commands.append("--{}".format(k))
             commands.append(v)
->>>>>>> 265bad0a
 
     if engine_type == "xboard":
         return XBoardEngine(board, commands, cfg.get("xboard_options", {}) or {}, silence_stderr)
