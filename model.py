import sys
import time
from urllib.parse import urljoin

class Challenge():
    def __init__(self, c_info):
        self.id = c_info["id"]
        self.rated = c_info["rated"]
        self.variant = c_info["variant"]["key"]
        self.perf_name = c_info["perf"]["name"]
        self.speed = c_info["speed"]
        self.challenger = c_info.get("challenger")
        self.challenger_title = self.challenger.get("title") if self.challenger else None
        self.challenger_is_bot = self.challenger_title == "BOT"
        self.challenger_master_title = self.challenger_title if not self.challenger_is_bot else None
        self.challenger_name = self.challenger["name"] if self.challenger else "Anonymous"
        self.challenger_rating_int = self.challenger["rating"] if self.challenger else 0
        self.challenger_rating = self.challenger_rating_int or "?"

    def is_supported_variant(self, supported):
        return self.variant in supported

    def is_supported_speed(self, supported):
        return self.speed in supported

    def is_supported_mode(self, supported):
        return "rated" in supported if self.rated else "casual" in supported

    def is_supported(self, config):
        if not config.get("accept_bot_challenges", True) and self.challenger_is_bot:
<<<<<<< HEAD
            return false
=======
            return False
>>>>>>> a9919c43
        variants = config["supported_variants"]
        tc = config["supported_tc"]
        modes = config["supported_modes"]
        return self.is_supported_speed(tc) and self.is_supported_variant(variants) and self.is_supported_mode(modes)

    def score(self):
        ratedBonus = 200 if self.rated else 0
        titledBonus = 200 if self.challenger_master_title else 0
        return self.challenger_rating_int + ratedBonus + titledBonus

    def mode(self):
        return "rated" if self.rated else "casual"

    def challenger_full_name(self):
        return "{}{}".format(self.challenger_title + " " if self.challenger_title else "", self.challenger_name)

    def __str__(self):
        return "{} {} challenge from {}({})".format(self.perf_name, self.mode(), self.challenger_full_name(), self.challenger_rating)

    def __repr__(self):
        return self.__str__()

class Game():
    def __init__(self, json, username, base_url, abort_time):
        self.username = username
        self.id = json.get("id")
        self.speed = json.get("speed")
        clock = json.get("clock", {})
        self.clock_initial = clock.get("initial", 1000 * 3600 * 24 * 365 * 10) # unlimited = 10 years
        self.clock_increment = clock.get("increment", 0)
        self.perf_name = json.get("perf").get("name") if json.get("perf") else "{perf?}"
        self.variant_name = json.get("variant")["name"]
        self.white = Player(json.get("white"))
        self.black = Player(json.get("black"))
        self.initial_fen = json.get("initialFen")
        self.state = json.get("state")
        self.is_white = bool(self.white.name and self.white.name == username)
        self.my_color = "white" if self.is_white else "black"
        self.opponent_color = "black" if self.is_white else "white"
        self.me = self.white if self.is_white else self.black
        self.opponent = self.black if self.is_white else self.white
        self.base_url = base_url
        self.white_starts = self.initial_fen == "startpos" or self.initial_fen.split()[1] == "w"
        self.abort_at = time.time() + abort_time

    def url(self):
        return urljoin(self.base_url, "{}/{}".format(self.id, self.my_color))

    def is_abortable(self):
        return len(self.state["moves"]) < 6

    def abort_in(self, seconds):
        if (self.is_abortable()):
            self.abort_at = time.time() + seconds

    def should_abort_now(self):
        return self.is_abortable() and time.time() > self.abort_at

    def __str__(self):
        return "{} {} vs {}".format(self.url(), self.perf_name, self.opponent.__str__())

    def __repr__(self):
        return self.__str__()


class Player():
    def __init__(self, json):
        self.id = json.get("id")
        self.name = json.get("name")
        self.title = json.get("title")
        self.rating = json.get("rating")
        self.provisional = json.get("provisional")
        self.aiLevel = json.get("aiLevel")

    def __str__(self):
        if self.aiLevel:
            return "AI level {}".format(self.aiLevel)
        else:
            rating = "{}{}".format(self.rating, "?" if self.provisional else "")
            return "{}{}({})".format(self.title + " " if self.title else "", self.name, rating)

    def __repr__(self):
        return self.__str__()<|MERGE_RESOLUTION|>--- conflicted
+++ resolved
@@ -28,11 +28,7 @@
 
     def is_supported(self, config):
         if not config.get("accept_bot_challenges", True) and self.challenger_is_bot:
-<<<<<<< HEAD
-            return false
-=======
             return False
->>>>>>> a9919c43
         variants = config["supported_variants"]
         tc = config["supported_tc"]
         modes = config["supported_modes"]
